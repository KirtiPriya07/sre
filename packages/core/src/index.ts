--- conflicted
+++ resolved
@@ -3,14 +3,9 @@
 import 'source-map-support/register.js';
 export { version } from '../package.json';
 
-<<<<<<< HEAD
 // SDK namespace export to avoid conflicts
 import * as _SDK from './sdk/sdk.index';
 export { _SDK as SDK };
-
-
-=======
->>>>>>> ca71e613
 export * from './config';
 export * from './constants';
 export * from './Components/AgentPlugin.class';
